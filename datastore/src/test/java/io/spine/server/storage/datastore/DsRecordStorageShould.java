--- conflicted
+++ resolved
@@ -24,11 +24,8 @@
 import com.google.cloud.datastore.Key;
 import com.google.cloud.datastore.StructuredQuery;
 import com.google.common.base.Optional;
-<<<<<<< HEAD
 import com.google.protobuf.Any;
-=======
 import com.google.protobuf.FieldMask;
->>>>>>> ac098f61
 import com.google.protobuf.Message;
 import com.google.protobuf.Timestamp;
 import io.spine.Identifier;
@@ -38,20 +35,14 @@
 import io.spine.client.EntityIdFilter;
 import io.spine.core.Version;
 import io.spine.core.Versions;
-<<<<<<< HEAD
 import io.spine.server.entity.AbstractEntity;
-=======
->>>>>>> ac098f61
 import io.spine.server.entity.AbstractVersionableEntity;
 import io.spine.server.entity.Entity;
 import io.spine.server.entity.EntityRecord;
 import io.spine.server.entity.LifecycleFlags;
 import io.spine.server.entity.storage.Column;
-<<<<<<< HEAD
+import io.spine.server.entity.storage.EntityQuery;
 import io.spine.server.entity.storage.EntityColumn;
-=======
-import io.spine.server.entity.storage.EntityQuery;
->>>>>>> ac098f61
 import io.spine.server.entity.storage.EntityRecordWithColumns;
 import io.spine.server.storage.RecordStorage;
 import io.spine.server.storage.RecordStorageShould;
@@ -76,11 +67,8 @@
 import static io.spine.client.ColumnFilters.eq;
 import static io.spine.json.Json.toCompactJson;
 import static io.spine.protobuf.AnyPacker.pack;
-<<<<<<< HEAD
-=======
 import static io.spine.protobuf.AnyPacker.unpack;
 import static io.spine.server.entity.storage.EntityQueries.from;
->>>>>>> ac098f61
 import static io.spine.server.entity.storage.EntityRecordWithColumns.create;
 import static io.spine.test.Verify.assertContainsKey;
 import static io.spine.time.Time.getCurrentTime;
@@ -299,7 +287,6 @@
     }
 
     @Test
-<<<<<<< HEAD
     public void convert_entity_record_to_entity_using_column_name_for_storing() {
         final DsRecordStorage<ProjectId> storage = getStorage(EntityWithCustomColumnName.class);
         final ProjectId id = newId();
@@ -312,7 +299,9 @@
                 storage.entityRecordToEntity(id, entityRecordWithColumns);
         final Set<String> propertiesName = datastoreEntity.getNames();
         assertTrue(propertiesName.contains(COLUMN_NAME_FOR_STORING));
-=======
+    }
+
+    @Test
     public void query_by_IDs_when_possible() {
         SpyStorageFactory.injectWrapper(datastoreFactory.getDatastore());
         final DatastoreStorageFactory storageFactory = new SpyStorageFactory();
@@ -355,7 +344,6 @@
         final DatastoreWrapper spy = storageFactory.getDatastore();
         verify(spy).read(ArgumentMatchers.<Key>anyIterable());
         verify(spy, never()).read(any(StructuredQuery.class));
->>>>>>> ac098f61
     }
 
     /*
@@ -366,8 +354,6 @@
     public static class TestConstCounterEntity
             extends AbstractVersionableEntity<ProjectId, Project> {
 
-        private static final String CREATED_COLUMN_NAME = "creationTime";
-
         private static final int COUNTER = 42;
         private final Timestamp creationTime;
         private LifecycleFlags lifecycleFlags;
@@ -377,67 +363,39 @@
             this.creationTime = getCurrentTime();
         }
 
-<<<<<<< HEAD
-        @Column
-=======
-        @javax.persistence.Column
->>>>>>> ac098f61
+        @Column
         public int getCounter() {
             return COUNTER;
         }
 
-<<<<<<< HEAD
-        @Column
-=======
-        @javax.persistence.Column
->>>>>>> ac098f61
+        @Column
         public long getBigCounter() {
             return getCounter();
         }
 
-<<<<<<< HEAD
-        @Column
-=======
-        @javax.persistence.Column
->>>>>>> ac098f61
+        @Column
         public boolean isCounterEven() {
             return true;
         }
 
-<<<<<<< HEAD
-        @Column
-=======
-        @javax.persistence.Column
->>>>>>> ac098f61
+        @Column
         public String getCounterName() {
             return getId().toString();
         }
 
-<<<<<<< HEAD
-        @Column
-=======
-        @javax.persistence.Column
->>>>>>> ac098f61
+        @Column
         public Version getCounterVersion() {
             return Version.newBuilder()
                           .setNumber(COUNTER)
                           .build();
         }
 
-<<<<<<< HEAD
-        @Column
-=======
-        @javax.persistence.Column
->>>>>>> ac098f61
+        @Column
         public Timestamp getCreationTime() {
             return creationTime;
         }
 
-<<<<<<< HEAD
-        @Column
-=======
-        @javax.persistence.Column
->>>>>>> ac098f61
+        @Column
         public Project getCounterState() {
             return getState();
         }
@@ -463,7 +421,6 @@
         }
     }
 
-<<<<<<< HEAD
     public static class EntityWithCustomColumnName extends AbstractEntity<ProjectId, Any> {
         private EntityWithCustomColumnName(ProjectId id) {
             super(id);
@@ -472,7 +429,9 @@
         @Column(name = COLUMN_NAME_FOR_STORING)
         public int getValue() {
             return 0;
-=======
+        }
+    }
+
     /**
      * A {@link TestDatastoreStorageFactory} which spies on its {@link DatastoreWrapper}.
      */
@@ -491,7 +450,6 @@
         @Override
         protected DatastoreWrapper createDatastoreWrapper(Datastore datastore) {
             return spyWrapper;
->>>>>>> ac098f61
         }
     }
 }