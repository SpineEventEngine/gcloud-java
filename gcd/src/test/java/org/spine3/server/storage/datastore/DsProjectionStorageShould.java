--- conflicted
+++ resolved
@@ -48,12 +48,7 @@
         return EntityRecord.newBuilder()
                 .setState(
                         AnyPacker.pack(Sample.messageOfType(Project.class)))
-<<<<<<< HEAD
-                .setVersion(Version.newBuilder()
-                                   .setNumber(42).setTimestamp(Timestamps2.getCurrentTime()))
-=======
                 .setVersion(Version.newBuilder().setNumber(42).setTimestamp(getCurrentTime()))
->>>>>>> 61507184
                 .build();
     }
 
