--- conflicted
+++ resolved
@@ -140,11 +140,7 @@
 
         final ProjectId id = newId();
         final Project state = (Project) newState(id);
-<<<<<<< HEAD
-        final Version versionValue = Versions.newVersion(5, Time.getCurrentTime());
-=======
         final Version versionValue = Versions.newVersion(5, getCurrentTime());
->>>>>>> 61507184
         final TestConstCounterEntity entity = new TestConstCounterEntity(id);
         entity.injectState(state, versionValue);
         final EntityRecord record = EntityRecord.newBuilder()
@@ -261,11 +257,7 @@
 
         protected TestConstCounterEntity(ProjectId id) {
             super(id);
-<<<<<<< HEAD
-            this.creationTime = Time.getCurrentTime();
-=======
             this.creationTime = getCurrentTime();
->>>>>>> 61507184
         }
 
         public int getCounter() {
