--- conflicted
+++ resolved
@@ -369,19 +369,12 @@
         return keyFactory;
     }
 
-<<<<<<< HEAD
-=======
     @VisibleForTesting
->>>>>>> aaaed22d
     Datastore getDatastore() {
         return datastore;
     }
 
-<<<<<<< HEAD
     private KeyFactory initKeyFactory(Kind kind) {
-=======
-    private KeyFactory initKeyFactory(String kind) {
->>>>>>> aaaed22d
         final KeyFactory keyFactory = datastore.newKeyFactory()
                                                .setKind(kind.getValue());
         keyFactories.put(kind, keyFactory);
