--- conflicted
+++ resolved
@@ -210,18 +210,11 @@
     /**
      * Queries the Datastore with the given arguments.
      *
-<<<<<<< HEAD
-     * <p>As the Datastore may return a partial result set for {@link EntityQuery}, {@link KeyQuery}
-     * and {@link ProjectionEntityQuery}, it is required to repeat a query with the adjusted
-     * cursor position.
-=======
      * <p>As the Datastore may return a partial result set for {@link EntityQuery},
      * {@link KeyQuery} and {@link ProjectionEntityQuery}, it is required to repeat a query with
      * the adjusted cursor position.
->>>>>>> 61507184
-     *
-     * <p>Therefore, an execution of this method may in fact result in several queries to
-     * the Datastore instance.
+     *
+     * <p>Therefore, an execution of this method may in fact result in several queries to the Datastore instance.
      *
      * @param query {@link Query} to execute upon the Datastore
      * @return results fo the query packed in a {@link List}
@@ -239,33 +232,10 @@
             Iterators.addAll(resultsAsList, queryResults);
 
             final Cursor cursorAfter = queryResults.getCursorAfter();
-<<<<<<< HEAD
-            final Query<Entity> queryForMoreResults;
-
-            /**
-             * The generic {@link Query} cannot be transformed into the {@code Builder} instance due
-             * to different nature of builders per {@code Query} subclass.
-             *
-             * <p>That's why the only way to repeat the same query with the cursor position adjusted
-             * is to cast the {@code Query} instance to its subclass. Subclass instances may be
-             * transformed into the {@code Builder}s, allowing to inject a new
-             * {@code startCursor} value.
-             **/
-
-            if (query instanceof StructuredQuery) {
-                final StructuredQuery<Entity> structuredQuery = (StructuredQuery<Entity>) query;
-                queryForMoreResults = structuredQuery.toBuilder()
-                                                     .setStartCursor(cursorAfter)
-                                                     .build();
-            } else {
-                queryForMoreResults = null;
-            }
-=======
             final Query<Entity> queryForMoreResults =
                     queryWithNamespace.toBuilder()
                                       .setStartCursor(cursorAfter)
                                       .build();
->>>>>>> 61507184
 
             queryResults = actor.run(queryForMoreResults);
         }
