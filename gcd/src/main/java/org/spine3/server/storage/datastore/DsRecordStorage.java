/*
 * Copyright 2017, TeamDev Ltd. All rights reserved.
 *
 * Redistribution and use in source and/or binary forms, with or without
 * modification, must retain the above copyright notice and the following
 * disclaimer.
 *
 * THIS SOFTWARE IS PROVIDED BY THE COPYRIGHT HOLDERS AND CONTRIBUTORS
 * "AS IS" AND ANY EXPRESS OR IMPLIED WARRANTIES, INCLUDING, BUT NOT
 * LIMITED TO, THE IMPLIED WARRANTIES OF MERCHANTABILITY AND FITNESS FOR
 * A PARTICULAR PURPOSE ARE DISCLAIMED. IN NO EVENT SHALL THE COPYRIGHT
 * OWNER OR CONTRIBUTORS BE LIABLE FOR ANY DIRECT, INDIRECT, INCIDENTAL,
 * SPECIAL, EXEMPLARY, OR CONSEQUENTIAL DAMAGES (INCLUDING, BUT NOT
 * LIMITED TO, PROCUREMENT OF SUBSTITUTE GOODS OR SERVICES; LOSS OF USE,
 * DATA, OR PROFITS; OR BUSINESS INTERRUPTION) HOWEVER CAUSED AND ON ANY
 * THEORY OF LIABILITY, WHETHER IN CONTRACT, STRICT LIABILITY, OR TORT
 * (INCLUDING NEGLIGENCE OR OTHERWISE) ARISING IN ANY WAY OUT OF THE USE
 * OF THIS SOFTWARE, EVEN IF ADVISED OF THE POSSIBILITY OF SUCH DAMAGE.
 */

package org.spine3.server.storage.datastore;

import com.google.cloud.datastore.BaseEntity;
import com.google.cloud.datastore.Entity;
import com.google.cloud.datastore.EntityQuery;
import com.google.cloud.datastore.Key;
import com.google.cloud.datastore.Query;
import com.google.common.base.Function;
import com.google.common.base.Functions;
import com.google.common.base.Optional;
import com.google.common.base.Predicate;
import com.google.common.collect.Collections2;
import com.google.common.collect.ImmutableMap;
import com.google.protobuf.Any;
import com.google.protobuf.Descriptors.Descriptor;
import com.google.protobuf.FieldMask;
import com.google.protobuf.Message;
import org.spine3.base.Stringifiers;
import org.spine3.protobuf.AnyPacker;
import org.spine3.server.entity.EntityRecord;
import org.spine3.server.entity.FieldMasks;
import org.spine3.server.entity.storage.ColumnRecords;
import org.spine3.server.entity.storage.ColumnType;
import org.spine3.server.entity.storage.ColumnTypeRegistry;
import org.spine3.server.entity.storage.EntityRecordWithColumns;
import org.spine3.server.storage.RecordStorage;
import org.spine3.server.storage.datastore.type.DatastoreColumnType;
import org.spine3.type.TypeUrl;

import javax.annotation.Nullable;
import java.util.ArrayList;
import java.util.Collection;
import java.util.Collections;
import java.util.Iterator;
import java.util.LinkedList;
import java.util.List;
import java.util.Map;

import static com.google.common.base.Preconditions.checkNotNull;
import static com.google.common.base.Preconditions.checkState;
import static org.spine3.server.storage.datastore.DsIdentifiers.keyFor;
import static org.spine3.server.storage.datastore.DsIdentifiers.ofEntityId;
import static org.spine3.server.storage.datastore.Entities.activeEntity;
import static org.spine3.validate.Validate.isDefault;

/**
 * {@link RecordStorage} implementation based on Google App Engine Datastore.
 *
 * @author Alexander Litus
 * @author Dmytro Dashenkov
 * @see DatastoreStorageFactory
 */
public class DsRecordStorage<I> extends RecordStorage<I> {

    private final DatastoreWrapper datastore;
    private final TypeUrl typeUrl;
    private final ColumnTypeRegistry<? extends ColumnType<?, ?, BaseEntity.Builder, String>> columnTypeRegistry;
    private final Class<I> idClass;

    protected static final TypeUrl RECORD_TYPE_URL = TypeUrl.of(EntityRecord.class);
    protected static final String ID_CONVERSION_ERROR_MESSAGE = "Entity had ID of an invalid type; could not " +
            "parse ID from String. " +
            "Note: custom conversion is not supported. " +
            "See org.spine3.base.Identifiers#idToString.";

    private static final Function<Entity, EntityRecord> recordFromEntity
            = new Function<Entity, EntityRecord>() {
        @Nullable
        @Override
        public EntityRecord apply(@Nullable Entity input) {
            if (input == null) {
                return null;
            }

            final EntityRecord record = Entities.entityToMessage(input, RECORD_TYPE_URL);
            return record;
        }
    };

    /**
     * Creates a new storage instance.
     *
     * @param descriptor the descriptor of the type of messages to save to the storage
     * @param datastore  the Datastore implementation to use
     */
<<<<<<< HEAD
    protected DsRecordStorage(Descriptor descriptor,
                              DatastoreWrapper datastore,
                              boolean multitenant,
                              ColumnTypeRegistry<? extends DatastoreColumnType<?, ?>> columnTypeRegistry) {
=======
    public DsRecordStorage(Descriptor descriptor,
                           DatastoreWrapper datastore,
                           boolean multitenant,
                           ColumnTypeRegistry<? extends DatastoreColumnType<?, ?>> columnTypeRegistry,
                           Class<I> idClass) {
>>>>>>> b0270a86
        super(multitenant);
        this.typeUrl = TypeUrl.from(descriptor);
        this.datastore = datastore;
        this.columnTypeRegistry = checkNotNull(columnTypeRegistry);
        this.idClass = checkNotNull(idClass);
    }

    private DsRecordStorage(Builder<I> builder) {
        this(builder.descriptor,
             builder.datastore,
             builder.multitenant,
             builder.columnTypeRegistry);
    }

    @Override
    public boolean delete(I id) {
        final Key key = keyFor(datastore,
                               getKind(),
                               ofEntityId(id));
        datastore.delete(key);

        // Check presence
        final Entity record = datastore.read(key);
        return record == null;
    }

    @Nullable
    @Override
    protected Optional<EntityRecord> readRecord(I id) {
        final Key key = keyFor(datastore,
                               getKind(),
                               ofEntityId(id));
        final Entity response = datastore.read(key);

        if (response == null) {
            return Optional.absent();
        }

        final EntityRecord result = Entities.entityToMessage(response, RECORD_TYPE_URL);
        return Optional.of(result);
    }

    @Override
    protected Iterable<EntityRecord> readMultipleRecords(Iterable<I> ids) {
        return lookup(ids, recordFromEntity);
    }

    @Override
    protected Iterable<EntityRecord> readMultipleRecords(Iterable<I> ids, final FieldMask fieldMask) {
        final Function<Entity, EntityRecord> transformer = new Function<Entity, EntityRecord>() {
            @Nullable
            @Override
            public EntityRecord apply(@Nullable Entity input) {
                if (input == null) {
                    return null;
                }

                final EntityRecord readRecord = Entities.entityToMessage(input, RECORD_TYPE_URL);
                final Message state = AnyPacker.unpack(readRecord.getState());
                final TypeUrl typeUrl = TypeUrl.from(state.getDescriptorForType());
                final Message maskedState = FieldMasks.applyMask(fieldMask, state, typeUrl);
                final Any wrappedState = AnyPacker.pack(maskedState);

                final EntityRecord record = EntityRecord.newBuilder(readRecord)
                                                        .setState(wrappedState)
                                                        .build();
                return record;
            }
        };

        return lookup(ids, transformer);
    }

    @Override
    protected Map<I, EntityRecord> readAllRecords() {
        return readAllRecords(FieldMask.getDefaultInstance());
    }

    @Override
    protected Map<I, EntityRecord> readAllRecords(final FieldMask fieldMask) {
        return queryAll(typeUrl, fieldMask);
    }

    /**
     * Provides an access to the GAE Datastore with an API, specific to the Spine framework.
     *
     * <p>Allows the customization of the storage behavior in descendants.
     *
     * @return the wrapped instance of Datastore
     */
    protected DatastoreWrapper getDatastore() {
        return datastore;
    }

    /**
     * Obtains the {@link TypeUrl} of the messages to save to this store.
     *
     * <p>Allows the customization of the storage behavior in descendants.
     *
     * @return the {@code TyprUrl} of the stored messages
     */
    protected TypeUrl getTypeUrl() {
        return typeUrl;
    }

    private Iterable<EntityRecord> lookup(
            Iterable<I> ids,
            Function<Entity, EntityRecord> transformer) {

        final Collection<Key> keys = new LinkedList<>();
        for (I id : ids) {
            final Key key = keyFor(datastore,
                                   kindFrom(typeUrl),
                                   ofEntityId(id));
            keys.add(key);
        }

        final List<Entity> results = datastore.read(keys);
        final Collection<Entity> filteredResults = Collections2.filter(results, activeEntity());
        final Collection<EntityRecord> records = Collections2.transform(filteredResults, transformer);
        return Collections.unmodifiableCollection(records);
    }

    protected Map<I, EntityRecord> queryAll(TypeUrl typeUrl,
                                            FieldMask fieldMask) {
        final EntityQuery query = buildAllQuery(typeUrl);

        final List<Entity> results = datastore.read(query);

        final Predicate<Entity> archivedAndDeletedFilter = activeEntity();

        final ImmutableMap.Builder<I, EntityRecord> records = new ImmutableMap.Builder<>();
        for (Entity entity : results) {
            if (!archivedAndDeletedFilter.apply(entity)) {
                continue;
            }
            final IdRecordPair<I> recordPair = getRecordFromEntity(entity);
            EntityRecord record = recordPair.getRecord();

            if (!isDefault(fieldMask)) {
                Message state = AnyPacker.unpack(record.getState());
                state = FieldMasks.applyMask(fieldMask, state, typeUrl);
                record = EntityRecord.newBuilder(record)
                                     .setState(AnyPacker.pack(state))
                                     .build();
            }
            records.put(recordPair.getId(), record);
        }

        return records.build();
    }

    protected EntityQuery buildAllQuery(TypeUrl typeUrl) {
        final String entityKind = kindFrom(typeUrl).getValue();
        final EntityQuery query = Query.newEntityQueryBuilder()
                                       .setKind(entityKind)
                                       .build();
        return query;
    }

    protected Entity entityRecordToEntity(I id, EntityRecordWithColumns record) {
        final EntityRecord entityRecord = record.getRecord();
        final Key key = keyFor(datastore,
                               kindFrom(entityRecord),
                               ofEntityId(id));
        final Entity incompleteEntity = Entities.messageToEntity(entityRecord, key);
        final Entity.Builder entity = Entity.newBuilder(incompleteEntity);

        populateFromStorageFields(entity, record);

        final Entity completeEntity = entity.build();
        return completeEntity;
    }

    protected void populateFromStorageFields(Entity.Builder entity, EntityRecordWithColumns record) {
        if (record.hasColumns()) {
            ColumnRecords.feedColumnsTo(entity,
                                        record,
                                        columnTypeRegistry,
                                        Functions.<String>identity());
        }
    }

    @Override
    protected void writeRecord(I id, EntityRecordWithColumns entityStorageRecord) {
        checkNotNull(id, "ID is null.");
        checkNotNull(entityStorageRecord, "Message is null.");

        final Entity entity = entityRecordToEntity(id, entityStorageRecord);
        datastore.createOrUpdate(entity);
    }

    @Override
    protected void writeRecords(Map<I, EntityRecordWithColumns> records) {
        checkNotNull(records);

        final Collection<Entity> entitiesToWrite = new ArrayList<>(records.size());
        for (Map.Entry<I, EntityRecordWithColumns> record : records.entrySet()) {
            final Entity entity = entityRecordToEntity(record.getKey(), record.getValue());
            entitiesToWrite.add(entity);
        }
        datastore.createOrUpdate(entitiesToWrite);
    }

    @Override
    public Iterator<I> index() {
        checkNotClosed();
        return Indexes.indexIterator(datastore,
                                     getKind(),
                                     idClass);
    }

    @Nullable
    protected Kind getDefaultKind() {
        return null;
    }

<<<<<<< HEAD
    protected I unpackKey(Entity entity) {
        final String stringId = entity.getKey()
                                      .getName();
        final I id = IdTransformer.idFromString(stringId, null);
=======
    protected final I unpackKey(Entity entity) {
        final String stringId = entity.getKey().getName();
        final I id = Stringifiers.fromString(stringId, idClass);
>>>>>>> b0270a86
        return id;
    }

    private Kind kindFrom(EntityRecord record) {
        final Kind defaultKind = getDefaultKind();
        if (defaultKind != null) {
            return defaultKind;
        }
        final Any packedState = record.getState();
        final Message state = AnyPacker.unpack(packedState);
        final Kind kind = Kind.of(state);
        return kind;
    }

    private Kind kindFrom(TypeUrl typeUrl) {
        final Kind defaultKind = getDefaultKind();
        if (defaultKind != null) {
            return defaultKind;
        }
        return Kind.of(typeUrl);
    }

    protected IdRecordPair<I> getRecordFromEntity(Entity entity) {
        // Retrieve ID
        final I id = unpackKey(entity);
        checkState(id != null, ID_CONVERSION_ERROR_MESSAGE);

        // Retrieve record
        final EntityRecord record = Entities.entityToMessage(entity, RECORD_TYPE_URL);
        return new IdRecordPair<>(id, record);
    }

    protected Kind getKind() {
        return kindFrom(typeUrl);
    }

    /**
     * Creates new instance of the {@link Builder}.
     *
     * @param <I> the ID type of the instances built by the created {@link Builder}
     * @return new instance of the {@link Builder}
     */
    public static <I> Builder<I> newBuilder() {
        return new Builder<>();
    }

    /**
     * A builder for the {@code DsRecordStorage}.
     */
    public static class Builder<I> {

        private Descriptor descriptor;
        private DatastoreWrapper datastore;
        private boolean multitenant;
        private ColumnTypeRegistry<? extends DatastoreColumnType<?, ?>> columnTypeRegistry;

        private Builder() {
            // Prevent direct initialization
        }

        public Builder<I> setStateType(TypeUrl stateTypeUrl) {
            checkNotNull(stateTypeUrl);
            final Descriptor descriptor = (Descriptor) stateTypeUrl.getDescriptor();
            this.descriptor = checkNotNull(descriptor);
            return this;
        }

        /**
         * @param datastore the {@link DatastoreWrapper} to use in this storage
         */
        public Builder<I> setDatastore(DatastoreWrapper datastore) {
            this.datastore = checkNotNull(datastore);
            return this;
        }

        /**
         * @param multitenant {@code true} if the storage should be
         * {@link org.spine3.server.storage.Storage#isMultitenant multitenant} or not
         */
        public Builder<I> setMultitenant(boolean multitenant) {
            this.multitenant = multitenant;
            return this;
        }

        /**
         * @param columnTypeRegistry the registry of the Entity
         * {@link org.spine3.server.entity.storage.Column Columns} types
         */
        public Builder<I> setColumnTypeRegistry(
                ColumnTypeRegistry<? extends DatastoreColumnType<?, ?>> columnTypeRegistry) {
            this.columnTypeRegistry = checkNotNull(columnTypeRegistry);
            return this;
        }

        /**
         * Creates new instance of the {@code DsRecordStorage}.
         */
        public DsRecordStorage<I> build() {
            checkNotNull(descriptor, "State descriptor is not set.");
            checkNotNull(datastore, "Datastore is not set.");
            checkNotNull(columnTypeRegistry, "Column type registry is not set.");
            final DsRecordStorage<I> storage = new DsRecordStorage<>(this);
            return storage;
        }
    }

    /**
     * A tuple containing generic record identifier and corresponding {@link EntityRecord}.
     *
     * @param <I> type of the {@link org.spine3.server.entity.Entity entity} ID.
     */
    protected static class IdRecordPair<I> {

        private final I id;
        private final EntityRecord record;

        protected IdRecordPair(I id, EntityRecord record) {
            this.id = id;
            this.record = record;
        }

        protected I getId() {
            return id;
        }

        protected EntityRecord getRecord() {
            return record;
        }
    }
}<|MERGE_RESOLUTION|>--- conflicted
+++ resolved
@@ -103,18 +103,11 @@
      * @param descriptor the descriptor of the type of messages to save to the storage
      * @param datastore  the Datastore implementation to use
      */
-<<<<<<< HEAD
     protected DsRecordStorage(Descriptor descriptor,
-                              DatastoreWrapper datastore,
-                              boolean multitenant,
-                              ColumnTypeRegistry<? extends DatastoreColumnType<?, ?>> columnTypeRegistry) {
-=======
-    public DsRecordStorage(Descriptor descriptor,
                            DatastoreWrapper datastore,
                            boolean multitenant,
                            ColumnTypeRegistry<? extends DatastoreColumnType<?, ?>> columnTypeRegistry,
                            Class<I> idClass) {
->>>>>>> b0270a86
         super(multitenant);
         this.typeUrl = TypeUrl.from(descriptor);
         this.datastore = datastore;
@@ -332,16 +325,10 @@
         return null;
     }
 
-<<<<<<< HEAD
-    protected I unpackKey(Entity entity) {
+    protected final I unpackKey(Entity entity) {
         final String stringId = entity.getKey()
                                       .getName();
-        final I id = IdTransformer.idFromString(stringId, null);
-=======
-    protected final I unpackKey(Entity entity) {
-        final String stringId = entity.getKey().getName();
         final I id = Stringifiers.fromString(stringId, idClass);
->>>>>>> b0270a86
         return id;
     }
 
