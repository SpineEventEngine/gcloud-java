/*
 * Copyright 2017, TeamDev Ltd. All rights reserved.
 *
 * Redistribution and use in source and/or binary forms, with or without
 * modification, must retain the above copyright notice and the following
 * disclaimer.
 *
 * THIS SOFTWARE IS PROVIDED BY THE COPYRIGHT HOLDERS AND CONTRIBUTORS
 * "AS IS" AND ANY EXPRESS OR IMPLIED WARRANTIES, INCLUDING, BUT NOT
 * LIMITED TO, THE IMPLIED WARRANTIES OF MERCHANTABILITY AND FITNESS FOR
 * A PARTICULAR PURPOSE ARE DISCLAIMED. IN NO EVENT SHALL THE COPYRIGHT
 * OWNER OR CONTRIBUTORS BE LIABLE FOR ANY DIRECT, INDIRECT, INCIDENTAL,
 * SPECIAL, EXEMPLARY, OR CONSEQUENTIAL DAMAGES (INCLUDING, BUT NOT
 * LIMITED TO, PROCUREMENT OF SUBSTITUTE GOODS OR SERVICES; LOSS OF USE,
 * DATA, OR PROFITS; OR BUSINESS INTERRUPTION) HOWEVER CAUSED AND ON ANY
 * THEORY OF LIABILITY, WHETHER IN CONTRACT, STRICT LIABILITY, OR TORT
 * (INCLUDING NEGLIGENCE OR OTHERWISE) ARISING IN ANY WAY OUT OF THE USE
 * OF THIS SOFTWARE, EVEN IF ADVISED OF THE POSSIBILITY OF SUCH DAMAGE.
 */

package org.spine3.server.storage.datastore;

import com.google.cloud.datastore.Entity;
import com.google.cloud.datastore.EntityQuery;
import com.google.cloud.datastore.Key;
import com.google.cloud.datastore.Query;
import com.google.common.base.Function;
import com.google.common.base.Optional;
import com.google.common.base.Predicate;
import com.google.common.collect.Collections2;
import com.google.common.collect.ImmutableMap;
import com.google.protobuf.Any;
import com.google.protobuf.Descriptors.Descriptor;
import com.google.protobuf.FieldMask;
import com.google.protobuf.Message;
import org.spine3.protobuf.AnyPacker;
import org.spine3.server.entity.EntityRecord;
import org.spine3.server.entity.FieldMasks;
import org.spine3.server.entity.LifecycleFlags;
import org.spine3.server.entity.storage.EntityRecordWithStorageFields;
import org.spine3.server.storage.RecordStorage;
import org.spine3.type.TypeUrl;

import javax.annotation.Nullable;
import java.util.ArrayList;
import java.util.Collection;
import java.util.Collections;
import java.util.Iterator;
import java.util.LinkedList;
import java.util.List;
import java.util.Map;

import static com.google.common.base.Preconditions.checkNotNull;
import static com.google.common.base.Preconditions.checkState;
import static org.spine3.server.storage.datastore.DsIdentifiers.keyFor;
import static org.spine3.server.storage.datastore.DsIdentifiers.ofEntityId;
import static org.spine3.server.storage.datastore.DsProperties.activedEntityPredicate;
import static org.spine3.server.storage.datastore.Entities.getEntityStatus;
import static org.spine3.validate.Validate.isDefault;

/**
 * {@link RecordStorage} implementation based on Google App Engine Datastore.
 *
 * @author Alexander Litus
 * @author Dmytro Dashenkov
 * @see DatastoreStorageFactory
 */
public class DsRecordStorage<I> extends RecordStorage<I> {

    private final DatastoreWrapper datastore;
    private final TypeUrl typeUrl;
    private final Class<I> idClass;

    private static final String VERSION_KEY = "version";
    protected static final TypeUrl RECORD_TYPE_URL = TypeUrl.of(EntityRecord.class);
    protected static final String ID_CONVERSION_ERROR_MESSAGE = "Entity had ID of an invalid type; could not " +
            "parse ID from String. " +
            "Note: custom conversion is not supported. " +
            "See org.spine3.base.Identifiers#idToString.";

    private static final Function<Entity, EntityRecord> recordFromEntity
            = new Function<Entity, EntityRecord>() {
        @Nullable
        @Override
        public EntityRecord apply(@Nullable Entity input) {
            if (input == null) {
                return null;
            }

            final EntityRecord record = Entities.entityToMessage(input, RECORD_TYPE_URL);
            return record;
        }
    };

    /**
     * Creates a new storage instance.
     *
     * @param descriptor the descriptor of the type of messages to save to the storage
     * @param datastore  the Datastore implementation to use
     */
    public DsRecordStorage(Descriptor descriptor, DatastoreWrapper datastore, boolean multitenant, Class<I> idClass) {
        super(multitenant);
        this.typeUrl = TypeUrl.from(descriptor);
        this.datastore = datastore;
        this.idClass = checkNotNull(idClass);
    }

    @Override
    public boolean delete(I id) {
        final Key key = keyFor(datastore,
                               getKind(),
                               ofEntityId(id));
        datastore.delete(key);

        // Check presence
        final Entity record = datastore.read(key);
        return record == null;
    }

    @Nullable
    @Override
    protected Optional<EntityRecord> readRecord(I id) {
        final Key key = keyFor(datastore,
                               getKind(),
                               ofEntityId(id));
        final Entity response = datastore.read(key);

        if (response == null) {
            return Optional.absent();
        }

        final EntityRecord record = Entities.entityToMessage(response, RECORD_TYPE_URL);
        final LifecycleFlags entityStatus = getEntityStatus(response);
        final EntityRecord result = isDefault(entityStatus) // Avoid inequality of written and read records
                                    ? record                // caused by empty {@code EntityStatus} object
                                    : EntityRecord.newBuilder(record)
                                                  .setLifecycleFlags(entityStatus)
                                                  .build();

        return Optional.of(result);
    }

    @Override
    protected Iterable<EntityRecord> readMultipleRecords(Iterable<I> ids) {
        return lookup(ids, recordFromEntity);
    }

    @Override
    protected Iterable<EntityRecord> readMultipleRecords(Iterable<I> ids, final FieldMask fieldMask) {
        final Function<Entity, EntityRecord> transformer = new Function<Entity, EntityRecord>() {
            @Nullable
            @Override
            public EntityRecord apply(@Nullable Entity input) {
                if (input == null) {
                    return null;
                }

                final EntityRecord readRecord = Entities.entityToMessage(input, RECORD_TYPE_URL);
                final Message state = AnyPacker.unpack(readRecord.getState());
                final TypeUrl typeUrl = TypeUrl.from(state.getDescriptorForType());
                final Message maskedState = FieldMasks.applyMask(fieldMask, state, typeUrl);
                final Any wrappedState = AnyPacker.pack(maskedState);

                final LifecycleFlags entityStatus = getEntityStatus(input);
                final EntityRecord record = EntityRecord.newBuilder(readRecord)
                                                        .setState(wrappedState)
                                                        .setLifecycleFlags(entityStatus)
                                                        .build();
                return record;
            }
        };

        return lookup(ids, transformer);
    }

    @Override
    protected Map<I, EntityRecord> readAllRecords() {
        return readAllRecords(FieldMask.getDefaultInstance());
    }

    @Override
    protected Map<I, EntityRecord> readAllRecords(final FieldMask fieldMask) {
<<<<<<< HEAD
        final Function<Entity, IdRecordPair<I>> mapper = new Function<Entity, IdRecordPair<I>>() {
            @Nullable
            @Override
            public IdRecordPair<I> apply(@Nullable Entity input) {
                if (input == null) {
                    return null;
                }
                // Retrieve ID
                final I id = IdTransformer.idFromString(input.getKey()
                                                             .getName(), null);
                checkState(id != null, ID_CONVERSION_ERROR_MESSAGE);

                // Retrieve record
                EntityRecord record = Entities.entityToMessage(input, RECORD_TYPE_URL);
                final Any packedState = record.getState();
                Message state = AnyPacker.unpack(packedState);
                final TypeUrl typeUrl = TypeUrl.from(state.getDescriptorForType());
                state = FieldMasks.applyMask(fieldMask, state, typeUrl);

                record = EntityRecord.newBuilder(record)
                                     .setState(AnyPacker.pack(state))
                                     .build();
                return new IdRecordPair<>(id, record);
            }
        };

        return queryAll(mapper, null, FieldMask.getDefaultInstance());
=======
        return queryAll(typeUrl, fieldMask);
>>>>>>> 6982ea4d
    }

    /**
     * Provides an access to the GAE Datastore with an API, specific to the Spine framework.
     *
     * <p>Allows the customization of the storage behavior in descendants.
     *
     * @return the wrapped instance of Datastore
     */
    protected DatastoreWrapper getDatastore() {
        return datastore;
    }

    /**
     * Obtains the {@link TypeUrl} of the messages to save to this store.
     *
     * <p>Allows the customization of the storage behavior in descendants.
     *
     * @return the {@code TyprUrl} of the stored messages
     */
    protected TypeUrl getTypeUrl() {
        return typeUrl;
    }

    private Iterable<EntityRecord> lookup(
            Iterable<I> ids,
            Function<Entity, EntityRecord> transformer) {

        final Collection<Key> keys = new LinkedList<>();
        for (I id : ids) {
            final Key key = keyFor(datastore,
                                   kindFrom(typeUrl),
                                   ofEntityId(id));
            keys.add(key);
        }

        final List<Entity> results = datastore.read(keys);
        final Collection<Entity> filteredResults = Collections2.filter(results, activedEntityPredicate());
        final Collection<EntityRecord> records = Collections2.transform(filteredResults, transformer);
        return Collections.unmodifiableCollection(records);
    }

    protected Map<I, EntityRecord> queryAll(TypeUrl typeUrl,
                                            FieldMask fieldMask) {
        final EntityQuery query = buildAllQuery(typeUrl);

        final List<Entity> results = datastore.read(query);

        final Predicate<Entity> archivedAndDeletedFilter = activedEntityPredicate();

        final ImmutableMap.Builder<I, EntityRecord> records = new ImmutableMap.Builder<>();
        for (Entity entity : results) {
            if (!archivedAndDeletedFilter.apply(entity)) {
                continue;
            }
<<<<<<< HEAD
            final IdRecordPair<I> recordPair = transformer.apply(entity);
            checkNotNull(recordPair, "Datastore may not contain null records.");
            final EntityRecord fullRecord = recordPair.getRecord();
            final Message fullState = AnyPacker.unpack(fullRecord.getState());
            final Message maskedState = FieldMasks.applyMask(fieldMask, fullState, typeUrl);
            final EntityRecord maskedRecord = EntityRecord.newBuilder(fullRecord)
                                                          .setState(AnyPacker.pack(maskedState))
                                                          .build();
            records.put(recordPair.getId(), maskedRecord);
=======
            final IdRecordPair<I> recordPair = getRecordFromEntity(entity, typeUrl);
            EntityRecord record = recordPair.getRecord();

            if (!isDefault(fieldMask)) {
                Message state = AnyPacker.unpack(record.getState());
                state = FieldMasks.applyMask(fieldMask, state, typeUrl);
                record = EntityRecord.newBuilder(record)
                                     .setState(AnyPacker.pack(state))
                                     .build();
            }
            records.put(recordPair.getId(), record);
>>>>>>> 6982ea4d
        }

        return records.build();
    }

    protected EntityQuery buildAllQuery(TypeUrl typeUrl) {
        final String entityKind = kindFrom(typeUrl).getValue();
        final EntityQuery query = Query.newEntityQueryBuilder()
                                       .setKind(entityKind)
                                       .build();
        return query;
    }

    protected Entity entityRecordToEntity(I id, EntityRecord record) {
        final Key key = keyFor(datastore,
                               kindFrom(record),
                               ofEntityId(id));
        final Entity incompleteEntity = Entities.messageToEntity(record, key);

        final Entity.Builder entity = Entity.newBuilder(incompleteEntity);
        entity.set(VERSION_KEY, record.getVersion()
                                      .getNumber());
        final Entity completeEntity = entity.build();
        return completeEntity;
    }

    @Override
    protected void writeRecord(I id, EntityRecordWithStorageFields entityStorageRecord) {
        checkNotNull(id, "ID is null.");
        checkNotNull(entityStorageRecord, "Message is null.");

<<<<<<< HEAD
        final EntityRecord record = entityStorageRecord.getRecord();
        final String valueTypeUrl = record.getState()
                                          .getTypeUrl();

        final Key key = keyFor(datastore, KIND, ofEntityId(id));
        final Entity incompleteEntity = Entities.messageToEntity(record, key);
        final Entity.Builder entity = Entity.newBuilder(incompleteEntity);
        entity.set(VERSION_KEY, record.getVersion()
                                      .getNumber());
        entity.set(TYPE_URL_PROPERTY_NAME, valueTypeUrl);
        datastore.createOrUpdate(entity.build());
=======
        final Entity entity = entityRecordToEntity(id, entityStorageRecord);
        datastore.createOrUpdate(entity);
>>>>>>> 6982ea4d
    }

    @Override
    protected void writeRecords(Map<I, EntityRecordWithStorageFields> records) {
        checkNotNull(records);

        final Collection<Entity> entitiesToWrite = new ArrayList<>(records.size());
<<<<<<< HEAD
        for (Map.Entry<I, EntityRecordWithStorageFields> record : records.entrySet()) {
            final EntityRecord entityStorageRecord = record.getValue()
                                                           .getRecord();
            final String valueTypeUrl = entityStorageRecord.getState()
                                                           .getTypeUrl();
            final Key key = keyFor(
                    datastore,
                    KIND,
                    ofEntityId(record.getKey()));
            final Entity incompleteEntity = Entities.messageToEntity(entityStorageRecord, key);
            final Entity.Builder entity = Entity.newBuilder(incompleteEntity);
            entity.set(VERSION_KEY, entityStorageRecord.getVersion().getNumber());
            entity.set(TYPE_URL_PROPERTY_NAME, valueTypeUrl);
            entitiesToWrite.add(entity.build());
=======
        for (Map.Entry<I, EntityRecord> record : records.entrySet()) {
            final Entity entity = entityRecordToEntity(record.getKey(), record.getValue());
            entitiesToWrite.add(entity);
>>>>>>> 6982ea4d
        }
        datastore.createOrUpdate(entitiesToWrite);
    }

    @Override
    public Iterator<I> index() {
        checkNotClosed();
        return Indexes.indexIterator(datastore,
                                     getKind(),
                                     idClass);
    }

    @Nullable
    protected Kind getDefaultKind() {
        return null;
    }

    protected I unpackKey(Key key, @SuppressWarnings("unused") TypeUrl stateType) {
        final I id = IdTransformer.idFromString(key.getName(), null);
        return id;
    }

    private Kind kindFrom(EntityRecord record) {
        final Kind defaultKind = getDefaultKind();
        if (defaultKind != null) {
            return defaultKind;
        }
        final Any packedState = record.getState();
        final Message state = AnyPacker.unpack(packedState);
        final Kind kind = Kind.of(state);
        return kind;
    }

    private Kind kindFrom(TypeUrl typeUrl) {
        final Kind defaultKind = getDefaultKind();
        if (defaultKind != null) {
            return defaultKind;
        }
        return Kind.of(typeUrl);
    }

    protected IdRecordPair<I> getRecordFromEntity(Entity entity, TypeUrl stateType) {
        // Retrieve ID
        final I id = unpackKey(entity.getKey(), stateType);
        checkState(id != null, ID_CONVERSION_ERROR_MESSAGE);

        // Retrieve record
        EntityRecord record = Entities.entityToMessage(entity, RECORD_TYPE_URL);
        final Any packedState = record.getState();
        Message state = AnyPacker.unpack(packedState);
        record = EntityRecord.newBuilder(record)
                             .setState(AnyPacker.pack(state))
                             .build();
        return new IdRecordPair<>(id, record);
    }

    protected Kind getKind() {
        return kindFrom(typeUrl);
    }

    /**
     * A tuple containing generic record identifier and corresponding {@link EntityRecord}.
     *
     * @param <I> type of the {@link org.spine3.server.entity.Entity entity} ID.
     */
    protected static class IdRecordPair<I> {

        private final I id;
        private final EntityRecord record;

        protected IdRecordPair(I id, EntityRecord record) {
            this.id = id;
            this.record = record;
        }

        protected I getId() {
            return id;
        }

        protected EntityRecord getRecord() {
            return record;
        }
    }
}<|MERGE_RESOLUTION|>--- conflicted
+++ resolved
@@ -24,6 +24,8 @@
 import com.google.cloud.datastore.EntityQuery;
 import com.google.cloud.datastore.Key;
 import com.google.cloud.datastore.Query;
+import com.google.cloud.datastore.StructuredQuery;
+import com.google.cloud.datastore.StructuredQuery.PropertyFilter;
 import com.google.common.base.Function;
 import com.google.common.base.Optional;
 import com.google.common.base.Predicate;
@@ -180,37 +182,7 @@
 
     @Override
     protected Map<I, EntityRecord> readAllRecords(final FieldMask fieldMask) {
-<<<<<<< HEAD
-        final Function<Entity, IdRecordPair<I>> mapper = new Function<Entity, IdRecordPair<I>>() {
-            @Nullable
-            @Override
-            public IdRecordPair<I> apply(@Nullable Entity input) {
-                if (input == null) {
-                    return null;
-                }
-                // Retrieve ID
-                final I id = IdTransformer.idFromString(input.getKey()
-                                                             .getName(), null);
-                checkState(id != null, ID_CONVERSION_ERROR_MESSAGE);
-
-                // Retrieve record
-                EntityRecord record = Entities.entityToMessage(input, RECORD_TYPE_URL);
-                final Any packedState = record.getState();
-                Message state = AnyPacker.unpack(packedState);
-                final TypeUrl typeUrl = TypeUrl.from(state.getDescriptorForType());
-                state = FieldMasks.applyMask(fieldMask, state, typeUrl);
-
-                record = EntityRecord.newBuilder(record)
-                                     .setState(AnyPacker.pack(state))
-                                     .build();
-                return new IdRecordPair<>(id, record);
-            }
-        };
-
-        return queryAll(mapper, null, FieldMask.getDefaultInstance());
-=======
         return queryAll(typeUrl, fieldMask);
->>>>>>> 6982ea4d
     }
 
     /**
@@ -266,17 +238,6 @@
             if (!archivedAndDeletedFilter.apply(entity)) {
                 continue;
             }
-<<<<<<< HEAD
-            final IdRecordPair<I> recordPair = transformer.apply(entity);
-            checkNotNull(recordPair, "Datastore may not contain null records.");
-            final EntityRecord fullRecord = recordPair.getRecord();
-            final Message fullState = AnyPacker.unpack(fullRecord.getState());
-            final Message maskedState = FieldMasks.applyMask(fieldMask, fullState, typeUrl);
-            final EntityRecord maskedRecord = EntityRecord.newBuilder(fullRecord)
-                                                          .setState(AnyPacker.pack(maskedState))
-                                                          .build();
-            records.put(recordPair.getId(), maskedRecord);
-=======
             final IdRecordPair<I> recordPair = getRecordFromEntity(entity, typeUrl);
             EntityRecord record = recordPair.getRecord();
 
@@ -288,7 +249,6 @@
                                      .build();
             }
             records.put(recordPair.getId(), record);
->>>>>>> 6982ea4d
         }
 
         return records.build();
@@ -302,15 +262,17 @@
         return query;
     }
 
-    protected Entity entityRecordToEntity(I id, EntityRecord record) {
+    protected Entity entityRecordToEntity(I id, EntityRecordWithStorageFields record) {
+        // TODO:2017-03-29:dmytro.dashenkov: Manage storage fields here.
+        final EntityRecord entityRecord = record.getRecord();
         final Key key = keyFor(datastore,
-                               kindFrom(record),
+                               kindFrom(entityRecord),
                                ofEntityId(id));
-        final Entity incompleteEntity = Entities.messageToEntity(record, key);
+        final Entity incompleteEntity = Entities.messageToEntity(entityRecord, key);
 
         final Entity.Builder entity = Entity.newBuilder(incompleteEntity);
-        entity.set(VERSION_KEY, record.getVersion()
-                                      .getNumber());
+        entity.set(VERSION_KEY, entityRecord.getVersion()
+                                            .getNumber());
         final Entity completeEntity = entity.build();
         return completeEntity;
     }
@@ -320,22 +282,8 @@
         checkNotNull(id, "ID is null.");
         checkNotNull(entityStorageRecord, "Message is null.");
 
-<<<<<<< HEAD
-        final EntityRecord record = entityStorageRecord.getRecord();
-        final String valueTypeUrl = record.getState()
-                                          .getTypeUrl();
-
-        final Key key = keyFor(datastore, KIND, ofEntityId(id));
-        final Entity incompleteEntity = Entities.messageToEntity(record, key);
-        final Entity.Builder entity = Entity.newBuilder(incompleteEntity);
-        entity.set(VERSION_KEY, record.getVersion()
-                                      .getNumber());
-        entity.set(TYPE_URL_PROPERTY_NAME, valueTypeUrl);
-        datastore.createOrUpdate(entity.build());
-=======
         final Entity entity = entityRecordToEntity(id, entityStorageRecord);
         datastore.createOrUpdate(entity);
->>>>>>> 6982ea4d
     }
 
     @Override
@@ -343,26 +291,9 @@
         checkNotNull(records);
 
         final Collection<Entity> entitiesToWrite = new ArrayList<>(records.size());
-<<<<<<< HEAD
         for (Map.Entry<I, EntityRecordWithStorageFields> record : records.entrySet()) {
-            final EntityRecord entityStorageRecord = record.getValue()
-                                                           .getRecord();
-            final String valueTypeUrl = entityStorageRecord.getState()
-                                                           .getTypeUrl();
-            final Key key = keyFor(
-                    datastore,
-                    KIND,
-                    ofEntityId(record.getKey()));
-            final Entity incompleteEntity = Entities.messageToEntity(entityStorageRecord, key);
-            final Entity.Builder entity = Entity.newBuilder(incompleteEntity);
-            entity.set(VERSION_KEY, entityStorageRecord.getVersion().getNumber());
-            entity.set(TYPE_URL_PROPERTY_NAME, valueTypeUrl);
-            entitiesToWrite.add(entity.build());
-=======
-        for (Map.Entry<I, EntityRecord> record : records.entrySet()) {
             final Entity entity = entityRecordToEntity(record.getKey(), record.getValue());
             entitiesToWrite.add(entity);
->>>>>>> 6982ea4d
         }
         datastore.createOrUpdate(entitiesToWrite);
     }
