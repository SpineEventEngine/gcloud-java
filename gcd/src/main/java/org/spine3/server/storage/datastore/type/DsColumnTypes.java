--- conflicted
+++ resolved
@@ -29,10 +29,7 @@
 import com.google.cloud.datastore.Value;
 import com.google.protobuf.AbstractMessage;
 import com.google.protobuf.Timestamp;
-<<<<<<< HEAD
-=======
 import com.google.protobuf.util.Timestamps;
->>>>>>> 61507184
 import org.spine3.base.Version;
 import org.spine3.string.Stringifiers;
 
@@ -105,11 +102,7 @@
 
     /**
      * @return new instance of {@link DatastoreColumnType} storing {@link AbstractMessage} as its
-<<<<<<< HEAD
      * {@code String} representation taken from a {@link org.spine3.string.Stringifier Stringifier}
-=======
-     * {@code String} representation taken from a {@link org.spine3.string.Stringifier}
->>>>>>> 61507184
      */
     static DatastoreColumnType<AbstractMessage, String> messageType() {
         return new MessageType();
@@ -184,12 +177,8 @@
 
         @Override
         public DateTime convertColumnValue(Timestamp fieldValue) {
-<<<<<<< HEAD
-            final Date intermediate = new Date(toMillis(fieldValue));
-=======
             final long millis = Timestamps.toMillis(fieldValue);
             final Date intermediate = new Date(millis);
->>>>>>> 61507184
             return DateTime.copyFrom(intermediate);
         }
 
